"""
Copyright 2023 Aduneo

Licensed under the Apache License, Version 2.0 (the "License");
you may not use this file except in compliance with the License.
You may obtain a copy of the License at

   http://www.apache.org/licenses/LICENSE-2.0

Unless required by applicable law or agreed to in writing, software
distributed under the License is distributed on an "AS IS" BASIS,
WITHOUT WARRANTIES OR CONDITIONS OF ANY KIND, either express or implied.
See the License for the specific language governing permissions and
limitations under the License.
"""

#TODO : passer toutes les pages en continuous, en particulier le callback

from ..BaseServer import AduneoError
from ..BaseServer import register_web_module, register_url, register_page_url
from ..BaseServer import continuous_page
from ..Configuration import Configuration
from ..Explanation import Explanation
from ..Help import Help
<<<<<<< HEAD
from ..JWT.jws import verify_jws
from ..JWT.crypto import import_from_PEM
from ..JWT.jwe import verify_jwe
=======
from ..JWT import verify_JWT
from ..JWT import InvalidJWSSignature
from ..VerifyJwt import verify_jwt
>>>>>>> 0ee1aa89
from .Clipboard import Clipboard
from .FlowHandler import FlowHandler
import base64
import datetime
import html
import json
import jwcrypto.jwt
import requests
import traceback
import uuid

"""
  TODO : si signature HMAC (HS256 dans l'alg de l'en-tête de l'ID Token), il faut utiliser le secret (encodé en UTF-8 puis en base 64) comme clé
         voir le code France Connect
         Fait, mais maintenant il faut être compatible avec HS512, etc.
  TODO : LemonLDAP renvoie un tableau pour l'audience (In the general case, the aud value is an array of case sensitive strings. In the common special case when there is one audience, the aud value MAY be a single case sensitive string.)
"""

"""
  Un contexte de chaque cinématique est conservé dans la session.
    Ce contexte est compatible avec OpenID Connect et SAML, afin de réaliser des échanges de jetons
    
    Ce contexte est indexé par un identifiant unique à la cinmatique, ce qui permet à un même ordinateur de suivre plusieurs cinématiques en parallèle
    Cet index est le state, que l'on récupère donc en retour d'IdP
    
    Le contexte en lui-même est composé d'une partie commune SAML/OIDC/OAuth et d'une partie spécifique OpenID Connect
    
    Contexte commun :
    "context_id": "<state (l'index de la session)>"
    "initial_flow": {
      "app_id": "<identifiant du client ClientFedID>",
      "flow_type": "OIDC",
    }
    "tokens": {
      "saml_assertion": "<XML>",
      "access_token": "<access_token>",
      "id_token": "<id_token>",
      "op_access_token": "<access_token pour autorisation auprès des endpoint de l'OP - par exemple userinfo>",
    }
    
    Contexte spécifique :
    "request": {
      (éléments de la requête)
    }
    "meta_data": {
      (informations sur l'OP - endpoints en particulier)
    }
    
"""


@register_web_module('/client/oidc/login')
class OIDCClientLogin(FlowHandler):

  @register_page_url(url='preparerequest', method='GET', template='page_default.html', continuous=True)
  def prepare_request(self):

    """
      Prépare la requête d'authentification OIDC

    Versions:
      26/02/2021 - 05/03/2021 (mpham) : version initiale
      09/12/2022 (mpham) : ajout de token_endpoint_auth_method
      22/02/2023 (mpham) : on retire les références à fetch_userinfo car l'appel à userinfo est maintenant manuel
      24/03/2023 (mpham) : passage en mode SPA
      03/08/2023 (mpham) : on achève le passage en page continuous
    """

  
    """
    print('HELLO')
    self.add_javascript_include('/javascript/resultTable.js')
    self.add_html('ENCORE HELLO<b>Oh oh</b>')
    self.add_javascript('console.log("LEROY");')
    
    self.add_html('Blah blah')
    self.send_page('Rohhh')
    """

    self.log_info('--- Start OpenID Connect flow ---')

    rp_id = self.get_query_string_param('id')
    context_id = self.get_query_string_param('contextid')
    
    context = None
    if context_id:
      context = self.get_session_value(context_id)

    fetch_configuration_document = False

    if context is None:
      if rp_id is None:
        self.send_redirection('/')
        return
      else:
        # Nouvelle requête
        rp = self.conf['oidc_clients'][rp_id]
        self.log_info(('  ' * 1)+'for OP '+rp['name'])

        if rp.get('endpoint_configuration', 'Local configuration').casefold() == 'discovery uri':
          fetch_configuration_document = True
        else:
          meta_data = {}
          meta_data = dict((k, rp[k]) for k in ['issuer', 'authorization_endpoint', 'token_endpoint', 'jwks_uri', 'introspection_endpoint', 'signature_key'] if k in rp)

    else:
      # Rejeu de requête (conservée dans la session)
      rp_id = context['initial_flow']['app_id']
      rp = context['request']
      #self.del_session_value(state)   TODO
      
      conf_rp = self.conf['oidc_clients'][rp_id]
      rp['name'] = conf_rp['name']
      meta_data = context['meta_data']
      self.log_info(('  ' * 1)+'for OP '+rp['name'])
    
    self.add_html("<h1>OIDC Client: "+rp["name"]+"</h1>")
    
    state = str(uuid.uuid4())
    nonce = str(uuid.uuid4())
    
    self.add_html('<form name="request" action="sendrequest" method="post">')
    self.add_html('<input name="rp_id" value="'+html.escape(rp_id)+'" type="hidden" />')
    self.add_html('<table class="fixed">')

    if fetch_configuration_document:
      self.add_content('<span id="meta_data_ph">Retrieving metadata from<br>'+rp['discovery_uri']+'<br>...</span>')
      try:
        self.log_info('Starting metadata retrieval')
        self.log_info('discovery_uri: '+rp['discovery_uri'])
        verify_certificates = Configuration.is_on(rp.get('verify_certificates', 'on'))
        self.log_info(('  ' * 1)+'Certificate verification: '+("enabled" if verify_certificates else "disabled"))
        r = requests.get(rp['discovery_uri'], verify=verify_certificates)
        self.log_info(r.text)
        meta_data = r.json()
        self.add_content('<script>document.getElementById("meta_data_ph").style.display = "none"</script>')
        meta_data['signature_key'] = rp.get('signature_key', '')
      except Exception as error:
        self.log_error(traceback.format_exc())
        self.add_content('failed<br>'+str(error))
        self.send_page()
        return
      if r.status_code != 200:
        self.log_error('Server responded with code '+str(r.status_code))
        self.add_content('failed<br>Server responded with code '+str(r.status_code))
        self.send_page()
        return

    self.add_html('<tr><td>'+self.row_label('Authorization Endpoint', 'authorization_endpoint')+'</td><td><input name="authorization_endpoint" value="'+html.escape(meta_data['authorization_endpoint'])+'"class="intable" type="text"></td></tr>')
    self.add_html('<tr><td>'+self.row_label('Token endpoint', 'token_endpoint')+'</td><td><input name="token_endpoint" value="'+html.escape(meta_data['token_endpoint'])+'"class="intable" type="text"></td></tr>')

    # configuration de la clé de vérification de signature
    self.add_html('<tr id="signature_key_configuration"><td>'+self.row_label('Signature key configuration', 'signature_key_configuration')+'</td><td><select name="signature_key_configuration" class="intable" onchange="changeSignatureKeyConfiguration()">')
    for value in ('JWKS URI', 'Local configuration'):
      selected = ''
      if value.casefold() == rp.get('signature_key_configuration', 'JWKS URI').casefold():
        selected = ' selected'
      self.add_html('<option value="'+value+'"'+selected+'>'+html.escape(value)+'</value>')
    self.add_html('</td></tr>')
    
    # clé de signature récupérée par JWKS
    key_visible = (rp.get('signature_key_configuration', 'JWKS URI').casefold() == 'jwks uri')
    key_visible_style = 'none'
    if key_visible:
      key_visible_style = 'table-row'
    self.add_html('<tr id="jwks_uri" style="display: '+key_visible_style+';"><td>'+self.row_label('JWKS URI', 'jwks_uri')+'</td><td><input name="jwks_uri" value="'+html.escape(meta_data.get('jwks_uri', ''))+'" class="intable" type="text"></td></tr>')
    
    # clé de signature dans le fichier local
    key_visible = (rp.get('signature_key_configuration', 'JWKS URI').casefold() == 'local configuration')
    key_visible_style = 'none'
    if key_visible:
      key_visible_style = 'table-row'
    self.add_html('<tr id="signature_key" style="display: '+key_visible_style+';"><td>'+self.row_label('Signature key', 'signature_key')+'</td><td><input name="signature_key" value="'+html.escape(meta_data.get('signature_key', ''))+'" class="intable" type="text"></td></tr>')
    
    self.add_html('<tr><td>'+self.row_label('UserInfo endpoint', 'userinfo_endpoint')+'</td><td><input name="userinfo_endpoint" value="'+html.escape(meta_data.get('userinfo_endpoint', ''))+'"class="intable" type="text"></td></tr>')
    self.add_html('<tr><td>'+self.row_label('Issuer', 'issuer')+'</td><td><input name="issuer" value="'+html.escape(meta_data.get('issuer', ''))+'" class="intable" type="text"></td></tr>')
    self.add_html('<tr><td>'+self.row_label('Scope', 'scope')+'</td><td><input name="scope" value="'+html.escape(rp['scope'])+'" class="intable" type="text"></td></tr>')
    
    self.add_html('<tr><td>'+self.row_label('Reponse type', 'response_type')+'</td><td><select name="response_type" class="intable">')
    for value in ['code']:
      selected = ''
      if value == rp.get('response_type', ''):
        selected = ' selected'
      self.add_html('<option value="'+value+'"'+selected+'>'+html.escape(value)+'</value>')
    self.add_html('</select></td></tr>')
    
    self.add_html('<tr><td>'+self.row_label('Client ID', 'client_id')+'</td><td><input name="client_id" value="'+html.escape(rp['client_id'])+'" class="intable" type="text"></td></tr>')
    self.add_html('<tr><td>'+self.row_label('Client secret', 'client_secret')+'</td><td><input name="client_secret!" class="intable" type="password"></td></tr>')

    self.add_html('<tr><td>'+self.row_label('Token endpoint auth method', 'token_endpoint_auth_method')+'</td><td><select name="token_endpoint_auth_method" class="intable">')
    for value in ['Basic', 'POST']:
      selected = ''
      if value.casefold() == rp.get('token_endpoint_auth_method', 'POST').casefold():
        selected = ' selected'
      self.add_html('<option value="'+value+'"'+selected+'>'+html.escape(value)+'</value>')
    self.add_html('</select></td></tr>')

    self.add_html('<tr><td>'+self.row_label('Redirect URI', 'redirect_uri')+'</td><td><input name="redirect_uri" value="'+html.escape(rp.get('redirect_uri', ''))+'" class="intable" type="text"></td></tr>')
    self.add_html('<tr><td>'+self.row_label('State', 'state')+'</td><td>'+html.escape(state)+'</td></tr>')
    self.add_html('<tr><td>'+self.row_label('Nonce', 'nonce')+'</td><td><input name="nonce" value="'+html.escape(nonce)+'" class="intable" type="text"></td></tr>')

    self.add_html('<tr><td>'+self.row_label('Display', 'display')+'</td><td><select name="display" class="intable">')
    for value in ('', 'page', 'popup', 'touch', 'wap'):
      selected = ''
      if value == rp.get('display', ''):
        selected = ' selected'
      self.add_html('<option value="'+value+'"'+selected+'>'+html.escape(value)+'</value>')
    self.add_html('</select></td></tr>')

    self.add_html('<tr><td>'+self.row_label('Prompt', 'prompt')+'</td><td><select name="prompt" class="intable">')
    for value in ('', 'none', 'login', 'consent', 'select_account'):
      selected = ''
      if value == rp.get('prompt', ''):
        selected = ' selected'
      self.add_html('<option value="'+value+'"'+selected+'>'+html.escape(value)+'</value>')
    self.add_html('</select></td></tr>')

    self.add_html('<tr><td>'+self.row_label('Max age', 'max_age')+'</td><td><input name="max_age" value="'+html.escape(rp.get('max_age', ''))+'" class="intable" type="text"></td></tr>')
    self.add_html('<tr><td>'+self.row_label('UI locales', 'ui_locales')+'</td><td><input name="ui_locales" value="'+html.escape(rp.get('ui_locales', ''))+'" class="intable" type="text"></td></tr>')
    self.add_html('<tr><td>'+self.row_label('ID token hint', 'id_token_hint')+'</td><td><input name="id_token_hint" value="'+html.escape(rp.get('id_token_hint', ''))+'" class="intable" type="text"></td></tr>')
    self.add_html('<tr><td>'+self.row_label('Login hint', 'login_hint')+'</td><td><input name="login_hint" value="'+html.escape(rp.get('login_hint', ''))+'" class="intable" type="text"></td></tr>')
    self.add_html('<tr><td>'+self.row_label('ACR values', 'acr_values')+'</td><td><input name="acr_values" value="'+html.escape(rp.get('acr_values', ''))+'" class="intable" type="text"></td></tr>')
    
    self.add_html('</table>')

    self.add_html("<h2>Non OIDC Options</h2>")
    self.add_html('<table class="fixed">')
    checked = ''
    if Configuration.is_on(rp.get('verify_certificates', 'off')):
      checked = ' checked'
    self.add_html('<tr><td>'+self.row_label('Certificate verification', 'verify_certificates')+'</td><td><input name="verify_certificates" type="checkbox"'+checked+'></td></tr>')
    self.add_html('</table>')
    
    self.add_html('<div style="padding-top: 20px; padding-bottom: 12px;"><div style="padding-bottom: 6px;"><strong>Authentication request</strong> <img title="Copy request" class="smallButton" src="/images/copy.png" onClick="copyRequest()"/></div>')
    self.add_html('<span id="auth_request" style="font-size: 14px;"></span></div>')
    self.add_html('<input name="authentication_request" type="hidden">')
    self.add_html('<input name="state" value="'+html.escape(state)+'" type="hidden">')
    
    self.add_html('<button type="submit" class="button" onclick="openConsole();">Send to IdP</button>')
    self.add_html('</form>')

    self.add_javascript("""

    window.addEventListener('load', (event) => {
      if (document.request.redirect_uri.value == '') {
        document.request.redirect_uri.value = window.location.origin + '/client/oidc/login/callback';
      }
    });
    
    function updateAuthRequest() {
      var request = document.request.authorization_endpoint.value
        + '?scope='+encodeURIComponent(document.request.scope.value);
      ['response_type', 'client_id', 'redirect_uri', 'state'].forEach(function(item, index) {
        request += '&'+item+'='+encodeURIComponent(document.request[item].value)
      });
      ['nonce', 'display', 'prompt', 'max_age', 'ui_locales', 'id_token_hint', 'login_hint', 'acr_values'].forEach(function(item, index) {
        if (document.request[item].value != '') { request += '&'+item+'='+encodeURIComponent(document.request[item].value); }
      });
      
      document.getElementById('auth_request').innerHTML = request;
      document.request.authentication_request.value = request;
    }
    var input = document.request.getElementsByTagName('input');
    Array.prototype.slice.call(input).forEach(function(item, index) {
      if (item.type == 'text') { item.addEventListener("input", updateAuthRequest); }
    });
    var select = document.request.getElementsByTagName('select');
    Array.prototype.slice.call(select).forEach(function(item, index) {
      if (item.name != 'signature_key_configuration') {
        item.addEventListener("change", updateAuthRequest);
      }
    });
    updateAuthRequest();

    function copyRequest() {
      copyTextToClipboard(document.request.authentication_request.value);
    }
    function copyTextToClipboard(text) {
      var tempArea = document.createElement('textarea')
      tempArea.value = text
      document.body.appendChild(tempArea)
      tempArea.select()
      tempArea.setSelectionRange(0, 99999)
      document.execCommand("copy")
      document.body.removeChild(tempArea)
    }
    
    function changeSignatureKeyConfiguration() {
      if (document.request.signature_key_configuration.value == 'JWKS URI') {
        document.getElementById('jwks_uri').style.display = 'table-row';
        document.getElementById('signature_key').style.display = 'none';
      } else {
        document.getElementById('jwks_uri').style.display = 'none';
        document.getElementById('signature_key').style.display = 'table-row';
      }
    }
    """)
  
    #self.add_html(Help.help_window_definition())
    Help.add_window_definitition_to_continous_page(self)
    
    self.send_page()


  @register_url(url='sendrequest', method='POST')
  def send_request(self):
    
    """
    Récupère les informations saisies dans /oidc/client/preparerequest pour les mettre dans la session
      (avec le state comme clé)
    Redirige vers l'IdP grâce à la requête générée dans /oidc/client/preparerequest et placée dans le paramètre authentication_request
    
    Versions:
      26/02/2021 - 28/02/2021 (mpham) : version initiale
      09/12/2022 (mpham) : ajout de token_endpoint_auth_method
      22/02/2023 (mpham) : on retire les références à fetch_userinfo car l'appel à userinfo est maintenant manuel
    """
    
    self.log_info('Redirection to IdP requested')
    state = self.post_form['state']

    rp_id = self.post_form['rp_id']
    context = {"context_id": state, "initial_flow": {"app_id": rp_id, "flow_type": "OIDC"}, "request": {}, "tokens": {}}
    
    meta_data = {}
    for item in ['authorization_endpoint', 'token_endpoint', 'userinfo_endpoint', 'jwks_uri', 'issuer', 'signature_key']:
      if self.post_form[item] != '':
        meta_data[item] = self.post_form[item]

    context['meta_data'] = meta_data
    
    request = {}
    context['request'] = request
    for item in ['rp_id', 'state', 'scope', 'response_type', 'client_id', 'client_secret!', 'token_endpoint_auth_method', 'redirect_uri', 'state', 'nonce', 'display', 'prompt', 'max_age', 'ui_locales', 'id_token_hint', 'login_hint', 'acr_values', 'signature_key_configuration', ]:
      if self.post_form[item] != '':
        request[item] = self.post_form[item]

    for item in ['verify_certificates']:
      if item in self.post_form:
        request[item] = 'on'
      else:
        request[item] = 'off'
    
    self.set_session_value(state, context)
    
    authentication_request = self.post_form['authentication_request']
    self.log_info('Redirecting to:')
    self.log_info(authentication_request)
    self.send_redirection(authentication_request)


  @register_url(method='GET')
  def callback(self):
    """
      Retour de redirection de l'OpenID Provider (OP), après l'authentification initiale de l'utilisateur
      
      Initialise la page d'échange en Javascript qui va accueillir les échanges ultérieures (introspection, token exchange)
        Cette page fait un appel aux API du client de fédération par XHR et ajoute le HTML retourné dans la page
        
        Ca permet de rester sur la même page tout en faisant des interactions avec l'AS
      
      23/12/2022 (mpham) : passage en mode SPA et menu de pied de page commun
    """

    self.log_info('Callback from OpenID Provider. Query string: '+self.hreq.path)
    self.log_info('Query string: '+self.hreq.path)

    self.add_content(Help.help_window_definition(page_id='client_oidc_callback'))
    self.add_content(Clipboard.get_window_definition())
    self.add_content("""
    <script src="/javascript/resultTable.js"></script>
    <script src="/javascript/requestSender.js"></script>
    <div id="text_ph"></div>
    <div id="end_ph"></div>
    
    <script>
    getHtml("GET", "/client/oidc/login/callback_spa"+window.location.search, 'GET')
    </script>
    
    """)
    self.send_page()
  
  
  @register_url(method='GET')
  def callback_spa(self):
    """
      Callback provenant du navigateur (appel XHR dans le Javascript)
        La query string a pour origine l'AS ; elle ne fait que transiter par le Javascript du navigateur pour pouvoir ajouter facilement des requêtes dans la même page
        
      Regarde le flow correspondant au state retourné pour faire un simple routage vers
      - callback_flow_code_spa (Authorization Code et Authorization Code with PKCE)
      
    mpham 14/09/2022
    """
    
    context = None
    self.start_result_table()
    try:
    
      self.log_info('Checking authentication')
      
      error = self.get_query_string_param('error')
      if error is not None:
        description = ''
        error_description = self.get_query_string_param('error_description')
        if error_description is not None:
          description = ', '+error_description
        raise AduneoError(self.log_error('IdP returned an error: '+error+description))

      # récupération de state pour obtention des paramètres dans la session
      idp_state = self.get_query_string_param('state')
      self.log_info('for state: '+idp_state)
      self.add_result_row('State returned by IdP', idp_state, 'idp_state')

      context = self.get_session_value(idp_state)
      if (context is None):
        raise AduneoError(self.log_error('context not found in session'))
      
      request = context.get('request')
      if (request is None):
        raise AduneoError(self.log_error('request not found in session'))

      # extraction des informations utiles de la session
      rp_id = request['rp_id']
      meta_data = context['meta_data']
      token_endpoint = meta_data['token_endpoint']
      client_id = request['client_id']
      redirect_uri = request['redirect_uri']
      
      if 'client_secret!' in request:
        client_secret = request['client_secret!']
      else:
        # il faut aller chercher le mot de passe dans la configuration
        rp = self.conf['oidc_clients'][rp_id]
        client_secret = rp['client_secret!']

      token_endpoint_auth_method = request['token_endpoint_auth_method'].casefold()

      # Vérification de state (plus besoin puisqu'on utilise le state pour récupérer les informations dans la session)
      #session_state = request['state']
      #idp_state = url_params['state'][0]
      #if session_state != idp_state:
      #   print('ERROR')

      grant_type = "authorization_code";
      code = self.get_query_string_param('code')
      self.add_result_row('Code returned by IdP', code, 'idp_code')
      
      data = {
        'grant_type':grant_type,
        'code':code,
        'redirect_uri':redirect_uri,
        'client_id':client_id
        }
      
      auth = None
      if token_endpoint_auth_method == 'basic':
        auth = (client_id, client_secret)
      elif token_endpoint_auth_method == 'post':
        data['client_secret'] = client_secret
      else:
        raise AduneoError('token endpoint authentication method '+token_endpoint_auth_method+' unknown. Should be Basic or POST')
      
      self.add_result_row('Token endpoint', token_endpoint, 'token_endpoint')
      self.add_content('<tr><td>Retrieving tokens...</td>')
      self.log_info("Starting token retrieval")
      try:
        self.log_info("Connecting to "+token_endpoint)
        verify_certificates = Configuration.is_on(request.get('verify_certificates', 'on'))
        self.log_info(('  ' * 1)+'Certificate verification: '+("enabled" if verify_certificates else "disabled"))
        # Remarque : ici on est en authentification client_secret_post alors que la méthode par défaut, c'est client_secret_basic (https://openid.net/specs/openid-connect-core-1_0.html#ClientAuthentication)
        r = requests.post(token_endpoint, data=data, auth=auth, verify=verify_certificates)
      except Exception as error:
        self.add_content('<td>Error : '+str(error)+'</td><td></td></tr>')
        raise AduneoError(self.log_error(('  ' * 1)+'token retrieval error: '+str(error)))
      if r.status_code == 200:
        self.add_content('<td>OK</td><td></td></tr>')
      else:
        self.add_content('<td>Error, status code '+str(r.status_code)+'</td></tr>')
        raise AduneoError(self.log_error('token retrieval error: status code '+str(r.status_code)+", "+r.text))

      response = r.json()
      self.log_info("IdP response:")
      self.log_info(json.dumps(response, indent=2))
      id_token = response['id_token']
      self.add_result_row('JWT ID Token', id_token, 'jwt_id_token')
      
      self.log_info("Decoding ID token")
      token_items = id_token.split('.')
      encoded_token_header = token_items[0]
      token_header_string = base64.urlsafe_b64decode(encoded_token_header + '=' * (4 - len(encoded_token_header) % 4))
#       # TODO: A changer pour les JWE : La Deuxième partie du token est la clé chiffré et pas le payload
#       # Ajouter option JWE si cocher > traitement JWE, sinon JWT ?
#       local_key = \
#         b"""-----BEGIN PRIVATE KEY-----
# MIIEvgIBADANBgkqhkiG9w0BAQEFAASCBKgwggSkAgEAAoIBAQCijVrnkvcPv7wH
# bGRVBna5yrXnyEaYHzxsuKpvSGeg9qDpL8YceT6XLgg2+QWb7Oh2kj4EnLhoDR8Y
# 5z9fYApbpKudVa7nqjTTsgnxw8FsE7mmtzmzOnRLhZvRnpGi5XJd/D+msnZ8KpQO
# PBltD53+4eTqcY502ZWCL51njQAxLImUSb7bBy3ZyDMUhaPN8sWtvcq4uIsFVXax
# R15zH0UpVDEWXsR+dCIOU2XTsZ+ai+JkPeCS5cGnVA/6JG6f21MMnyD3VvgJn8E1
# iJb9uB5j2/dfxkBCmd/3KGJbJVAjp1R5jCWtUtvLCaiCzFBvUrkjA1ufz2ptkBlV
# nfb5Yb25AgMBAAECggEAAUhcw9rdcSl0kpJP6nosuAyJ6d44dCmtYXfpPJoQE/EN
# YJxX7H6migl3Xi8DsTumT5wZwTxlPVdlYx4Ar8O6cE6FT9HuvRUvm5V6Jqq0Io0a
# 9jq7nyGSXhMxPbZJ+EvJeyjgUV7W3B7MclcWHtTiogcNy59276tGpP4JBstnV8oz
# ph04QiW2gE3ZZj4GbpuitsaiHtGwI3DOVyS4kjAMKCk1gu/9tr/L65ZL14831lHE
# ASUzRCOk0M3KwUWzlt3RvwLqTfhd08A7CbtvWNmgepmwWnO4lyDdolpb3vLhKvnY
# BblZXJWIewfZyZZDRYqEHdl9vf3wwEIs4IGRk2lXJQKBgQDX6dKE42gDzsbVUMIb
# nk3xNWaI0iCIsV+fR6i5mRhB3Cwcvuci6C29tMmmzkX38+Sr/ZmkoZIIZdkxUgm/
# 9hjp6diS8g9PvlTKwNyHRje8jj2KQXF00QgFUhzMFxly1th9Ki4vishKzIVDkfKY
# TehqOaLrEAeQUdPlAf6lvxhS1QKBgQDAu1IQ4HAvvb6WagyZrhrKZKuS+NN2HYjL
# oCcch4vForLIGmJ56CR7H7DjhMdiFJv4DqwPm1idIjZR7QgJLdAiIKyhFL9ZXGlc
# QhUQqXmJT4wbAtH2L+dPPXafelWmHtxKTW/Sm7YHQuo9pOgzPjDgE8zATCxqZN8N
# AW7KiLHJVQKBgQCcywg9yIZ4fWiW8BaFx+gCCi1znmRR37z5BijY3vxml2TRWzCu
# gLz2zprBr3nQHiUpYPh6PXq27n9S+ahq5mQhOdg0nePQnP8mXffHpI5FN2YpSG0D
# z+hrNL4E16F7a9m6yy7PB5F8ABmmgA4T3D+zJDfTS8iyXTnrTA+IfcVEIQKBgCoQ
# uHi2g8XnxBFQVC+2sGI8VrZdWMoO6CyJZ//yFa+tMxg5qgSxhkTZReJiuKHPnbsm
# eKdvYIfrT6/R7E8UkLjiKMt/m8QFR3m7cp2QX9Z4Zjv/AZSaIAJLh/iG2urHEY2m
# GSH+mlw7XqTVuVh12nUN3UKbXZZbLdPI3EWYUDWBAoGBAKblvCLOa46vw3dTpVsT
# GGVSa7Ge8VHkv96l+1LEcETBe0Du1aBZhsFiHtBPwEkQ+NAVw3evEfavS08XpVJ9
# /OenE0+mk1d1Bg17IyZHatoWBLSgFm6pjLLz8nbk0eSL9V71ueEloZJtfzPPNHPC
# dZGDspf53kBzH0nmpLH0E2q5
# -----END PRIVATE KEY-----"""
#       decoded_key = import_from_PEM(local_key)
#       self.log_info('My key:')
#       self.log_info(json.dumps(decoded_key, indent=2))
#       self.log_info('--------------------------------------------')
#       data = verify_jwe(decoded_key, id_token)
#       self.log_info('Decoded data:')
#       self.log_info(data[0])
#       self.log_info('--------------------------------------------')
#       # Pour l'instant je faits le déchiffrement avant que ça crash
      encoded_token_payload = token_items[1]
      token_payload = base64.urlsafe_b64decode(encoded_token_payload + '=' * (4 - len(encoded_token_payload) % 4))

      token_header = json.loads(token_header_string)
      self.add_result_row('ID Token header', json.dumps(token_header, indent=2), 'id_token_header')
      self.log_info("ID token header:")
      self.log_info(json.dumps(token_header, indent=2))

      json_token = json.loads(token_payload)
      self.add_result_row('ID Token claims set', json.dumps(json_token, indent=2), 'id_token_claims_set')
      self.add_result_row('ID Token sub', json_token['sub'], 'id_token_sub')
      self.log_info("ID token payload:")
      self.log_info(json.dumps(json_token, indent=2))

      # Vérification de nonce
      session_nonce = request['nonce']
      idp_nonce = json_token['nonce']
      if session_nonce == idp_nonce:
        self.log_info("Nonce verification OK: "+session_nonce)
        self.add_result_row('Nonce verification', 'OK: '+session_nonce, 'nonce_verification')
      else:
        self.log_error(('  ' * 1)+"Nonce verification failed")
        self.log_error(('  ' * 2)+"client nonce: "+session_nonce)
        self.log_error(('  ' * 2)+"IdP nonce   :"+idp_nonce)
        self.add_result_row('Nonce verification', "Failed\n  client nonce: "+session_nonce+"\n  IdP nonce: "+idp_nonce, 'nonce_verification')
        raise AduneoError('nonce verification failed')

      # Vérification de validité du jeton
      self.log_info("Starting token validation")
      
      # On vérifie que le jeton est toujours valide (la date est au format Unix)
      tokenExpiryTimestamp = json_token['exp']
      tokenExpiryTime = datetime.datetime.utcfromtimestamp(tokenExpiryTimestamp)
      if tokenExpiryTime >= datetime.datetime.utcnow():
        self.log_info("Token expiration verification OK:")
        self.log_info("Token expiration: "+str(tokenExpiryTime)+' UTC')
        self.log_info("Now             : "+str(datetime.datetime.utcnow())+' UTC')
        self.add_result_row('Expiration verification', 'OK:'+str(tokenExpiryTime)+' UTC (now is '+str(datetime.datetime.utcnow())+' UTC)', 'expiration_verification')
      else:
        self.log_error(('  ' * 1)+"Token expiration verification failed:")
        self.log_error(('  ' * 2)+"Token expiration: "+str(tokenExpiryTime)+' UTC')
        self.log_error(('  ' * 2)+"Now             : "+str(datetime.datetime.utcnow())+' UTC')
        self.add_result_row('Expiration verification', 'Failed:'+str(tokenExpiryTime)+' UTC (now is '+str(datetime.datetime.utcnow())+' UTC)', 'expiration_verification')
        raise AduneoError('token expiration verification failed')
      
      # On vérifie l'origine du jeton 
      token_issuer = json_token['iss']
      if 'issuer' not in meta_data:
        raise AduneoError("Issuer missing in authentication configuration", explanation_code='oidc_missing_issuer')
      if token_issuer == meta_data['issuer']:
        self.log_info("Token issuer verification OK: "+token_issuer)
        self.add_result_row('Issuer verification', 'OK: '+token_issuer, 'issuer_verification')
      else:
        self.log_error(('  ' * 1)+"Expiration verification failed:")
        self.log_error(('  ' * 2)+"Token issuer   : "+token_issuer)
        self.log_error(('  ' * 2)+"Metadata issuer: "+meta_data['issuer'])
        self.add_result_row('Issuer verification', "Failed\n  token issuer: "+token_issuer+"\n  metadata issuer:"+meta_data['issuer'], 'issuer_verification')
        raise AduneoError('token issuer verification failed')
      
      # On vérifie l'audience du jeton, qui doit être le client ID
      token_audience = json_token['aud']
      comp_token_audience = token_audience
      if isinstance(comp_token_audience, str):
        # les spécifications indiquent que l'audience est un tableau en général, mais autorisent les chaînes simples
        comp_token_audience = [comp_token_audience]
      
      if client_id in token_audience:
        self.log_info("Token audience verification OK: "+str(token_audience))
        self.add_result_row('Audience verification', 'OK: '+str(token_audience), 'audience_verification')
      else:
        self.log_error(('  ' * 1)+"Audience verification failed:")
        self.log_error(('  ' * 2)+"Token audience: "+str(token_audience))
        self.log_error(('  ' * 2)+"ClientID      : "+client_id)
        self.add_result_row('Audience verification', 'Failed ('+client_id+' != '+str(token_audience), 'audience_verification')
        raise AduneoError('token audience verification failed')
      
      # Vérification de signature, on commence par regarde l'algorithme
      token_key = None
      keyset = None
      alg = token_header.get('alg')
      self.log_info('Signature verification')
      self.log_info('Signature algorithm in token header : '+alg)
      if alg is None:
        raise AduneoError('Signature algorithm not found in header '+json.dumps(token_header))
      elif alg.startswith('HS'):
        # Signature symétrique HMAC
        self.log_info('HMAC signature, the secret is client_secret')
        encoded_secret = base64.urlsafe_b64encode(str.encode(client_secret)).decode()
        key = {"alg":alg,"kty":"oct","use":"sig","kid":"1","k":encoded_secret}
        token_key = key

      else:
        # Signature asymétrique
        self.log_info('Asymmetric signature, fetching public key')
      
        # On regarde si on doit aller chercher les clés avec l'endpoint JWKS ou si la clé a été donnée localement
        if request['signature_key_configuration'] == 'Local configuration':
          self.log_info('Signature JWK:')
          self.log_info(meta_data['signature_key'])
          token_jwk = json.loads(meta_data['signature_key'])
        else:
        
          # On extrait l'identifiant de la clé depuis l'id token
          idp_kid = token_header['kid']
          self.log_info('Signature key kid: '+idp_kid)
          self.add_result_row('Signature key kid', idp_kid, 'signature_key_kid')
          
          # on va chercher la liste des clés
          self.log_info("Starting IdP keys retrieval")
          self.add_result_row('JWKS endpoint', meta_data['jwks_uri'], 'jwks_endpoint')
          self.add_content('<tr><td>Retrieving keys...</td>')
          try:
            verify_certificates = Configuration.is_on(request.get('verify_certificates', 'on'))
            self.log_info(('  ' * 1)+'Certificate verification: '+("enabled" if verify_certificates else "disabled"))
            r = requests.get(meta_data['jwks_uri'], verify=verify_certificates)
          except Exception as error:
            self.add_content('<td>Error : '+str(error)+'</td><td></td></tr>')
            raise AduneoError(self.log_error(('  ' * 2)+'IdP keys retrieval error: '+str(error)))
          if r.status_code == 200:
            self.add_content('<td>OK</td><td></td></tr>')
          else:
            self.add_content('<td>Error, status code '+str(r.status_code)+'</td></tr>')
            raise AduneoError(self.log_error('IdP keys retrieval error: status code '+str(r.status_code)))

          keyset = r.json()
          self.log_info("IdP response:")
          self.log_info(json.dumps(keyset, indent=2))
          self.add_result_row('Keyset', json.dumps(keyset, indent=2), 'keyset')
          
          # On en extrait la JWK qui correspond au token
          self.add_result_row('Retrieved keys', '', 'retrieved_keys', copy_button=False)
          token_jwk = None
          for jwk in keyset['keys']:
              self.add_result_row(jwk['kid'], json.dumps(jwk, indent=2))
              if jwk['kid'] == idp_kid:
                token_jwk = jwk
                
          self.log_info('Signature JWK:')
          self.log_info(json.dumps(token_jwk, indent=2))
          
        self.add_result_row('Signature JWK', json.dumps(token_jwk, indent=2), 'signature_jwk')
        token_key = token_jwk

      try:
<<<<<<< HEAD
        verify_jws(key=token_key, jwt=id_token)
=======
        verify_jwt(id_token, keyset) #key=token_key, jwt=id_token)  
        #verify_JWT(key=token_key, jwt=id_token)
>>>>>>> 0ee1aa89
        self.log_info('Signature verification OK')
        self.add_result_row('Signature verification', 'OK', copy_button=False)
      except InvalidJWSSignature as error:
        print("An exception occurred 1 ")
        print(str(error))
        default_case = True
        # Si on est en HS256, peut-être que le serveur a utilisé une clé autre que celle du client_secret (cas Keycloak)
        if alg == 'HS256':
          if request['signature_key_configuration'] != 'Local configuration':
            self.log_info('HS256 signature, client_secret not working. The server might have used another key. Put this key in configuration')
          else:
            default_case = False
            self.log_info('HS256 signature, client_secret not working, trying key from configuration')
            
            configuration_key = meta_data['signature_key']
            self.log_info('Configuration key:')
            self.log_info(configuration_key)
            json_key = json.loads(configuration_key)
          
            token_key = json_key
          
            try:
              verify_jws(key=token_key, jwt=id_token)
              self.log_info('Signature verification OK')
              self.add_result_row('Signature verification', 'OK', copy_button=False)
            except Exception as error:
              default_case = True
          
        if default_case:
          # Cas normal de la signature non vérifiée
          self.add_result_row('Signature verification', 'Failed', copy_button=False)
          raise AduneoError(self.log_error('Signature verification failed'))

      op_access_token = response.get('access_token')
      if op_access_token:
        # Jeton d'accès pour authentification auprès de l'OP (userinfo en particulier)
        self.add_result_row('OP access token', op_access_token, 'op_access_token')
        self.log_info('OP access token: '+op_access_token)

      self.end_result_table()
      self.add_content('<h3>Authentication succcessful</h3>')
      
      # Enregistrement des jetons dans la session pour manipulation ultérieure
      context['tokens'] = {'id_token': id_token}
      if op_access_token:
        context['tokens']['op_access_token'] = op_access_token

      self.set_session_value(request['state'], context)

      # on considère qu'on est bien loggé
      self.logon('oidc_client_'+rp_id, id_token)

    except AduneoError as error:
      if self.is_result_in_table():
        self.end_result_table()
      self.add_content('<h4>Authentication failed: '+html.escape(str(error))+'</h4>')
      if error.explanation_code:
        self.add_content(Explanation.get(error.explanation_code))
    except Exception as error:
      if self.is_result_in_table():
        self.end_result_table()
      self.log_error(('  ' * 1)+traceback.format_exc())
      self.add_content('<h4>Authentication failed: '+html.escape(str(error))+'</h4>')

    self.log_info('--- End OpenID Connect flow ---')

    self._add_footer_menu(context) 

    self.send_page_raw()


  @register_url(method='GET')
  def userinfo_spa(self):
    """ Prépare une requête userinfo du jeton d'identité courant

      On a uniquement besoin de l'AT de l'OP, dans le champ tokens/op_access_token
      
      La requête est transmise à send_inserinnfo_request_spa pour exécution
    
      Versions:
        23/12/2022 (mpham) : version initiale
        22/02/2023 (mpham) : on passe en GET au lieu de POST (recommandation des spécifications)
        23/02/2023 (mpham) : possibilité de choisir GET ou POST
    """
    
    self.start_result_table()
    try:

      self.log_info('Userinfo')

      # récupération de context_id pour obtention des paramètres dans la session
      context_id = self.get_query_string_param('contextid')
      self.log_info(('  ' * 1)+'for context: '+context_id)
      context = self.get_session_value(context_id)
      if (context is None):
        raise AduneoError(self.log_error('context not found in session'))

      tokens = context.get('tokens')
      if (tokens is None):
        raise AduneoError(self.log_error('tokens not found in session'))

      op_access_token = tokens.get('op_access_token')
      if not op_access_token:
        raise AduneoError(self.log_error('Access token for OP not found'))
      self.log_info(('  ' * 1)+'with access token '+op_access_token)
  
      userinfo_endpoint = ''
      if 'meta_data' in context:
        userinfo_endpoint = context['meta_data'].get('userinfo_endpoint', '')

      request = context['request']
        
      self.display_form_http_request(
        method = 'GET,POST', 
        url = userinfo_endpoint, 
        table = {
          'title': 'Userinfo',
          'fields': []
          },
        http_parameters = {
          'url_label': 'Userinfo endpoint',
          'url_clipboard_category': 'userinfo_endpoint',
          'auth_method': 'Bearer token',
          'auth_login': op_access_token,
          },
        sender_url = '/client/oidc/login/send_userinfo_request_spa',
        context = context_id,
        verify_certificates = Configuration.is_on(request.get('verify_certificates', 'on')),
        )
          
    except AduneoError as error:
      self.add_content('<h4>Userinfo error: '+html.escape(str(error))+'</h4>')
      if context:
        self._add_footer_menu(context)
      self.send_json_page()
    except Exception as error:
      self.log_error(('  ' * 1)+traceback.format_exc())
      self.add_content('<h4>Userinfo error: '+html.escape(str(error))+'</h4>')
      if context:
        self._add_footer_menu(context)
      self.send_json_page()


  @register_url(method='POST')
  def send_userinfo_request_spa(self):
    """ Userinfo, d'après une requête userinfo préparée par userinfo_spa
    
      La requête en elle-même est exécutée par FlowHandler.send_form_http_request
      
      Versions:
        23/12/2022 (mpham) : version initiale
    """

    self.start_result_table()
    try:

      state = self.post_form.get('context')
      if state is None:
        raise AduneoError(self.log_error("tracking identifier (state) not found in request"))
      self.log_info("  for state "+state)
      
      context = self.get_session_value(state)
      if (context is None):
        raise AduneoError(self.log_error('context not found in session'))

      request = context.get('request')
      if (request is None):
        raise AduneoError(self.log_error('request not found in session'))

      self.log_info("Submitting userinfo request")
      r = self.send_form_http_request()
      response = r.json()

      self.log_info('Userinfo response'+json.dumps(response, indent=2))
      self.add_result_row('Userinfo response', json.dumps(response, indent=2), 'userinfo_response')
      
      self.end_result_table()
      
    except AduneoError as error:
      if self.is_result_in_table():
        self.end_result_table()
      self.add_content('<h3>Userinfo failed: '+html.escape(str(error))+'</h3>')
    except Exception as error:
      if self.is_result_in_table():
        self.end_result_table()
      self.log_error(('  ' * 1)+traceback.format_exc())
      self.add_content('<h3>Userinfo failed: '+html.escape(str(error))+'</h3>')

    self._add_footer_menu(context) 
      
    self.send_page_raw()


  def _check_authentication_deprecated(self):
    
    """
    Vérifie la bonne authentification :
    - récupère les jeton auprès de l'IdP
    - valide les jetons
    
    mpham 26/02/2021 - 28/02/2021
    mpham 09/12/2022 ajout de token_endpoint_auth_method
    """
    
    self.add_content(Help.help_window_definition())
    self.start_result_table()
    
    try:
    
      self.log_info('Checking authentication')
      
      error = self.get_query_string_param('error')
      if error is not None:
        description = ''
        error_description = self.get_query_string_param('error_description')
        if error_description is not None:
          description = ', '+error_description
        raise AduneoError(self.log_error('IdP returned an error: '+error+description))

      # récupération de state pour obtention des paramètres dans la session
      idp_state = self.get_query_string_param('state')
      self.log_info('for state: '+idp_state)
      self.add_result_row('State returned by IdP', idp_state, 'idp_state')
      request = self.get_session_value(idp_state)
      if (request is None):
        raise AduneoError(self.log_error('state not found in session'))

      # extraction des informations utiles de la session
      rp_id = request['rp_id']
      meta_data = request['meta_data']
      token_endpoint = meta_data['token_endpoint']
      client_id = request['client_id']
      redirect_uri = request['redirect_uri']
      
      if 'client_secret!' in request:
        client_secret = request['client_secret!']
      else:
        # il faut aller chercher le mot de passe dans la configuration
        rp = self.conf['oidc_clients'][rp_id]
        client_secret = rp['client_secret!']

      token_endpoint_auth_method = request['token_endpoint_auth_method'].casefold()

      # Vérification de state (plus besoin puisqu'on utilise le state pour récupérer les informations dans la session)
      #session_state = request['state']
      #idp_state = url_params['state'][0]
      #if session_state != idp_state:
      #   print('ERROR')

      grant_type = "authorization_code";
      code = self.get_query_string_param('code')
      self.add_result_row('Code returned by IdP', code, 'idp_code')
      
      data = {
        'grant_type':grant_type,
        'code':code,
        'redirect_uri':redirect_uri,
        'client_id':client_id
        }
      
      auth = None
      if token_endpoint_auth_method == 'basic':
        auth = (client_id, client_secret)
      elif token_endpoint_auth_method == 'post':
        data['client_secret'] = client_secret
      else:
        raise AduneoError('token endpoint authentication method '+token_endpoint_auth_method+' unknown. Should be Basic or POST')
      
      self.add_result_row('Token endpoint', token_endpoint, 'token_endpoint')
      self.add_content('<tr><td>Retrieving tokens...</td>')
      self.log_info("Starting token retrieval")
      try:
        self.log_info("Connecting to "+token_endpoint)
        verify_certificates = Configuration.is_on(request.get('verify_certificates', 'on'))
        self.log_info(('  ' * 1)+'Certificate verification: '+("enabled" if verify_certificates else "disabled"))
        # Remarque : ici on est en authentification client_secret_post alors que la méthode par défaut, c'est client_secret_basic (https://openid.net/specs/openid-connect-core-1_0.html#ClientAuthentication)
        r = requests.post(token_endpoint, data=data, auth=auth, verify=verify_certificates)
      except Exception as error:
        self.add_content('<td>Error : '+str(error)+'</td></tr>')
        raise AduneoError(self.log_error(('  ' * 1)+'token retrieval error: '+str(error)))
      if r.status_code == 200:
        self.add_content('<td>OK</td><td></td></tr>')
      else:
        self.add_content('<td>Error, status code '+str(r.status_code)+'</td></tr>')
        raise AduneoError(self.log_error('token retrieval error: status code '+str(r.status_code)+", "+r.text))

      response = r.json()
      self.log_info("IdP response:")
      self.log_info(json.dumps(response, indent=2))
      id_token = response['id_token']
      self.add_result_row('JWT ID Token', id_token, 'jwt_id_token')
      
      self.log_info("Decoding ID token")
      token_items = id_token.split('.')
      encoded_token_header = token_items[0]
      token_header_string = base64.urlsafe_b64decode(encoded_token_header + '=' * (4 - len(encoded_token_header) % 4))
      encoded_token_payload = token_items[1]
      token_payload = base64.urlsafe_b64decode(encoded_token_payload + '=' * (4 - len(encoded_token_payload) % 4))

      token_header = json.loads(token_header_string)
      self.add_result_row('ID Token header', json.dumps(token_header, indent=2), 'id_token_header')
      self.log_info("ID token header:")
      self.log_info(json.dumps(token_header, indent=2))

      json_token = json.loads(token_payload)
      self.add_result_row('ID Token claims set', json.dumps(json_token, indent=2), 'id_token_claims_set')
      self.add_result_row('ID Token sub', json_token['sub'], 'id_token_sub')
      self.log_info("ID token payload:")
      self.log_info(json.dumps(json_token, indent=2))

      # Vérification de nonce
      session_nonce = request['nonce']
      idp_nonce = json_token['nonce']
      if session_nonce == idp_nonce:
        self.log_info("Nonce verification OK: "+session_nonce)
        self.add_result_row('Nonce verification', 'OK: '+session_nonce, 'nonce_verification')
      else:
        self.log_error(('  ' * 1)+"Nonce verification failed")
        self.log_error(('  ' * 2)+"client nonce: "+session_nonce)
        self.log_error(('  ' * 2)+"IdP nonce   :"+idp_nonce)
        self.add_result_row('Nonce verification', "Failed\n  client nonce: "+session_nonce+"\n  IdP nonce: "+idp_nonce, 'nonce_verification')
        raise AduneoError('nonce verification failed')

      # Vérification de validité du jeton
      self.log_info("Starting token validation")
      
      # On vérifie que le jeton est toujours valide (la date est au format Unix)
      tokenExpiryTimestamp = json_token['exp']
      tokenExpiryTime = datetime.datetime.utcfromtimestamp(tokenExpiryTimestamp)
      if tokenExpiryTime >= datetime.datetime.utcnow():
        self.log_info("Token expiration verification OK:")
        self.log_info("Token expiration: "+str(tokenExpiryTime)+' UTC')
        self.log_info("Now             : "+str(datetime.datetime.utcnow())+' UTC')
        self.add_result_row('Expiration verification', 'OK:'+str(tokenExpiryTime)+' UTC (now is '+str(datetime.datetime.utcnow())+' UTC)', 'expiration_verification')
      else:
        self.log_error(('  ' * 1)+"Token expiration verification failed:")
        self.log_error(('  ' * 2)+"Token expiration: "+str(tokenExpiryTime)+' UTC')
        self.log_error(('  ' * 2)+"Now             : "+str(datetime.datetime.utcnow())+' UTC')
        self.add_result_row('Expiration verification', 'Failed:'+str(tokenExpiryTime)+' UTC (now is '+str(datetime.datetime.utcnow())+' UTC)', 'expiration_verification')
        raise AduneoError('token expiration verification failed')
      
      # On vérifie l'origine du jeton 
      token_issuer = json_token['iss']
      if token_issuer == meta_data['issuer']:
        self.log_info("Token issuer verification OK: "+token_issuer)
        self.add_result_row('Issuer verification', 'OK: '+token_issuer, 'issuer_verification')
      else:
        self.log_error(('  ' * 1)+"Expiration verification failed:")
        self.log_error(('  ' * 2)+"Token issuer   : "+token_issuer)
        self.log_error(('  ' * 2)+"Metadata issuer: "+meta_data['issuer'])
        self.add_result_row('Issuer verification', "Failed\n  token issuer: "+token_issuer+"\n  metadata issuer:"+meta_data['issuer'], 'issuer_verification')
        raise AduneoError('token issuer verification failed')
      
      # On vérifie l'audience du jeton, qui doit être le client ID
      token_audience = json_token['aud']
      comp_token_audience = token_audience
      if isinstance(comp_token_audience, str):
        # les spécifications indiquent que l'audience est un tableau en général, mais autorisent les chaînes simples
        comp_token_audience = [comp_token_audience]
      
      if client_id in token_audience:
        self.log_info("Token audience verification OK: "+str(token_audience))
        self.add_result_row('Audience verification', 'OK: '+str(token_audience), 'audience_verification')
      else:
        self.log_error(('  ' * 1)+"Audience verification failed:")
        self.log_error(('  ' * 2)+"Token audience: "+str(token_audience))
        self.log_error(('  ' * 2)+"ClientID      : "+client_id)
        self.add_result_row('Audience verification', 'Failed ('+client_id+' != '+str(token_audience), 'audience_verification')
        raise AduneoError('token audience verification failed')
      
      # Vérification de signature, on commence par regarde l'algorithme
      token_key = None
      alg = token_header.get('alg')
      self.log_info('Signature verification')
      self.log_info('Signature algorithm in token header : '+alg)
      if alg is None:
        raise AduneoError('Signature algorithm not found in header '+json.dumps(token_header))
      elif alg.startswith('HS'):
        # Signature symétrique HMAC
        self.log_info('HMAC signature, the secret is client_secret')
        encoded_secret = base64.urlsafe_b64encode(str.encode(client_secret)).decode()
        key = {"alg":alg,"kty":"oct","use":"sig","kid":"1","k":encoded_secret}
        token_key = key

      else:
        # Signature asymétrique
        self.log_info('Asymmetric signature, fetching public key')
      
        # On regarde si on doit aller chercher les clés avec l'endpoint JWKS ou si la clé a été donnée localement
        if request['signature_key_configuration'] == 'Local configuration':
          self.log_info('Signature JWK:')
          self.log_info(meta_data['signature_key'])
          token_jwk = json.loads(meta_data['signature_key'])
        else:
        
          # On extrait l'identifiant de la clé depuis l'id token
          idp_kid = token_header['kid']
          self.log_info('Signature key kid: '+idp_kid)
          self.add_result_row('Signature key kid', idp_kid, 'signature_key_kid')
          
          # on va chercher la liste des clés
          self.log_info("Starting IdP keys retrieval")
          self.add_result_row('JWKS endpoint', meta_data['jwks_uri'], 'jwks_endpoint')
          self.add_content('<tr><td>Retrieving keys...</td>')
          try:
            verify_certificates = Configuration.is_on(request.get('verify_certificates', 'on'))
            self.log_info(('  ' * 1)+'Certificate verification: '+("enabled" if verify_certificates else "disabled"))
            r = requests.get(meta_data['jwks_uri'], verify=verify_certificates)
          except Exception as error:
            self.add_content('<td>Error : '+str(error)+'</td><td></td></tr>')
            raise AduneoError(self.log_error(('  ' * 2)+'IdP keys retrieval error: '+str(error)))
          if r.status_code == 200:
            self.add_content('<td>OK</td><td></td></tr>')
          else:
            self.add_content('<td>Error, status code '+str(r.status_code)+'</td><td></td></tr>')
            raise AduneoError(self.log_error('IdP keys retrieval error: status code '+str(r.status_code)))

          keyset = r.json()
          self.log_info("IdP response:")
          self.log_info(json.dumps(keyset, indent=2))
          self.add_result_row('Keyset', json.dumps(keyset, indent=2), 'keyset')
          
          # On en extrait la JWK qui correspond au token
          self.add_result_row('Retrieved keys', '', 'retrieved_keys', copy_button=False)
          token_jwk = None
          for jwk in keyset['keys']:
              self.add_result_row(jwk['kid'], json.dumps(jwk, indent=2))
              if jwk['kid'] == idp_kid:
                token_jwk = jwk
                
          self.log_info('Signature JWK:')
          self.log_info(json.dumps(token_jwk, indent=2))
          
        self.add_result_row('Signature JWK', json.dumps(token_jwk, indent=2), 'signature_jwk')
        token_key = token_jwk

      # On vérifie la signature
      try:
        verify_jws(key=token_key, jwt=id_token)
        self.log_info('Signature verification OK')
        self.add_result_row('Signature verification', 'OK', copy_button=False)
      except Exception as error:
        default_case = True
        # Si on est en HS256, peut-être que le serveur a utilisé une clé autre que celle du client_secret (cas Keycloak)
        if alg == 'HS256':
          if request['signature_key_configuration'] != 'Local configuration':
            self.log_info('HS256 signature, client_secret not working. The server might have used another key. Put this key in configuration')
          else:
            default_case = False
            self.log_info('HS256 signature, client_secret not working, trying key from configuration')
            
            configuration_key = meta_data['signature_key']
            self.log_info('Configuration key:')
            self.log_info(configuration_key)
            json_key = json.loads(configuration_key)
          
            token_key = json_key
          
            try:
              verify_jws(key=token_key, jwt=id_token)
              self.log_info('Signature verification OK')
              self.add_result_row('Signature verification', 'OK', copy_button=False)
            except Exception as error:
              default_case = True
          
        if default_case:
          # Cas normal de la signature non vérifiée
          self.add_result_row('Signature verification', 'Failed', copy_button=False)
          raise AduneoError(self.log_error('Signature verification failed'))
      
      # On conserve l'access token pour userinfo
      self.log_info('Access token:')
      self.log_info(response['access_token'])
      self.access_token = response['access_token']

      # on considère qu'on est bien loggé
      self.logon('oidc_client_'+rp_id, id_token)

      
    finally:
      self.end_result_table()


  def _get_userinfo_old(self):

    self.log_info('Getting userinfo')
    self.start_result_table()

    try:

      # récupération de state pour obtention des paramètres dans la session
      idp_state = self.get_query_string_param('state')
      self.log_info('for state: '+idp_state)
      self.add_result_row('State returned by IdP', idp_state, 'idp_state')
      request = self.get_session_value(idp_state)
      if (request is None):
        raise AduneoError(self.log_error('state not found in session'))

      # extraction des informations utiles de la session
      meta_data = request['meta_data']
      token_endpoint = meta_data['token_endpoint']
      client_id = request['client_id']
      redirect_uri = request['redirect_uri']

      # récupération UserInfo
      userinfo_endpoint = meta_data['userinfo_endpoint']
      self.log_info('Userinfo endpoint: '+userinfo_endpoint)
      self.add_result_row('Userinfo endpoint', userinfo_endpoint, 'userinfo_endpoint')
      self.add_result_row('Access token', self.access_token, 'access_token')
      
      # Décodage de l'AT si c'est un JWT (pour l'instant la vérification que c'est un JWT est sommaire et devra être affinée
      if self.access_token.startswith('eyJh'):
        self.log_info("Access token is a JWT")
        at_items = self.access_token.split('.')
        encoded_at_header = at_items[0]
        at_header_string = base64.urlsafe_b64decode(encoded_at_header + '=' * (4 - len(encoded_at_header) % 4))
        encoded_at_payload = at_items[1]
        at_payload = base64.urlsafe_b64decode(encoded_at_payload + '=' * (4 - len(encoded_at_payload) % 4))

        at_header = json.loads(at_header_string)
        self.add_result_row('Access token header', json.dumps(at_header, indent=2), 'at_header')
        self.log_info("Access token header:")
        self.log_info(json.dumps(at_header, indent=2))

        at_claims = json.loads(at_payload)
        self.add_result_row('Access token claims set', json.dumps(at_claims, indent=2), 'at_claims_set')
        self.log_info("Access token payload:")
        self.log_info(json.dumps(at_claims, indent=2))
      
      self.log_info('Starting userinfo retrieval')
      self.add_content('<tr><td>Retrieving user info...</td>')
      try:
        verify_certificates = Configuration.is_on(request.get('verify_certificates', 'on'))
        self.log_info(('  ' * 1)+'Certificate verification: '+("enabled" if verify_certificates else "disabled"))
        r = requests.get(userinfo_endpoint, headers = {'Authorization':"Bearer "+self.access_token}, verify=verify_certificates)
      except Exception as error:
        self.add_content('<td>Error : '+str(error)+'</td></tr>')
        raise AduneoError(self.log_error(('  ' * 1)+'userinfo retrieval error: '+str(error)))
      if r.status_code == 200:
        self.add_content('<td>OK</td></tr>')
      else:
        self.add_content('<td>Error, status code '+str(r.status_code)+'</td></tr>')
        raise AduneoError(self.log_error('userinfo retrieval error: status code '+str(r.status_code)))
      
      response = r.json()
      self.log_info('User info:')
      self.log_info(json.dumps(response, indent=2))
      self.add_result_row('User info', json.dumps(response, indent=2), 'user_info')
      
    finally: 
      self.end_result_table()
      self.log_info('--- End OIDC flow ---')

<|MERGE_RESOLUTION|>--- conflicted
+++ resolved
@@ -22,15 +22,9 @@
 from ..Configuration import Configuration
 from ..Explanation import Explanation
 from ..Help import Help
-<<<<<<< HEAD
 from ..JWT.jws import verify_jws
 from ..JWT.crypto import import_from_PEM
 from ..JWT.jwe import verify_jwe
-=======
-from ..JWT import verify_JWT
-from ..JWT import InvalidJWSSignature
-from ..VerifyJwt import verify_jwt
->>>>>>> 0ee1aa89
 from .Clipboard import Clipboard
 from .FlowHandler import FlowHandler
 import base64
@@ -706,12 +700,7 @@
         token_key = token_jwk
 
       try:
-<<<<<<< HEAD
         verify_jws(key=token_key, jwt=id_token)
-=======
-        verify_jwt(id_token, keyset) #key=token_key, jwt=id_token)  
-        #verify_JWT(key=token_key, jwt=id_token)
->>>>>>> 0ee1aa89
         self.log_info('Signature verification OK')
         self.add_result_row('Signature verification', 'OK', copy_button=False)
       except InvalidJWSSignature as error:
